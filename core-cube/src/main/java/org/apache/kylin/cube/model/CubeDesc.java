/*
 * Licensed to the Apache Software Foundation (ASF) under one
 * or more contributor license agreements.  See the NOTICE file
 * distributed with this work for additional information
 * regarding copyright ownership.  The ASF licenses this file
 * to you under the Apache License, Version 2.0 (the
 * "License"); you may not use this file except in compliance
 * with the License.  You may obtain a copy of the License at
 * 
 *     http://www.apache.org/licenses/LICENSE-2.0
 * 
 * Unless required by applicable law or agreed to in writing, software
 * distributed under the License is distributed on an "AS IS" BASIS,
 * WITHOUT WARRANTIES OR CONDITIONS OF ANY KIND, either express or implied.
 * See the License for the specific language governing permissions and
 * limitations under the License.
*/

package org.apache.kylin.cube.model;

import static com.google.common.base.Preconditions.checkArgument;
import static com.google.common.base.Preconditions.checkNotNull;
import static com.google.common.base.Preconditions.checkState;

import java.lang.reflect.Method;
import java.security.MessageDigest;
import java.security.NoSuchAlgorithmException;
import java.util.ArrayList;
import java.util.Arrays;
import java.util.BitSet;
import java.util.Collection;
import java.util.Collections;
import java.util.HashMap;
import java.util.HashSet;
import java.util.LinkedHashMap;
import java.util.LinkedHashSet;
import java.util.List;
import java.util.Map;
import java.util.Map.Entry;
import java.util.Set;
import java.util.TreeSet;

import org.apache.commons.codec.binary.Base64;
import org.apache.commons.collections.CollectionUtils;
import org.apache.commons.lang.ArrayUtils;
import org.apache.commons.lang.StringUtils;
import org.apache.commons.validator.routines.EmailValidator;
import org.apache.kylin.common.KylinConfig;
import org.apache.kylin.common.KylinConfigExt;
import org.apache.kylin.common.KylinVersion;
import org.apache.kylin.common.persistence.JsonSerializer;
import org.apache.kylin.common.persistence.ResourceStore;
import org.apache.kylin.common.persistence.RootPersistentEntity;
import org.apache.kylin.common.util.Array;
import org.apache.kylin.common.util.JsonUtil;
import org.apache.kylin.common.util.Pair;
import org.apache.kylin.cube.cuboid.CuboidScheduler;
import org.apache.kylin.measure.MeasureType;
import org.apache.kylin.measure.extendedcolumn.ExtendedColumnMeasureType;
import org.apache.kylin.metadata.MetadataConstants;
import org.apache.kylin.metadata.model.ColumnDesc;
import org.apache.kylin.metadata.model.DataModelDesc;
import org.apache.kylin.metadata.model.DataModelManager;
import org.apache.kylin.metadata.model.FunctionDesc;
import org.apache.kylin.metadata.model.IEngineAware;
import org.apache.kylin.metadata.model.IStorageAware;
import org.apache.kylin.metadata.model.JoinDesc;
import org.apache.kylin.metadata.model.JoinTableDesc;
import org.apache.kylin.metadata.model.MeasureDesc;
import org.apache.kylin.metadata.model.TableRef;
import org.apache.kylin.metadata.model.TblColRef;
import org.apache.kylin.metadata.project.ProjectInstance;
import org.apache.kylin.metadata.project.ProjectManager;
import org.apache.kylin.metadata.realization.RealizationType;
import org.slf4j.Logger;
import org.slf4j.LoggerFactory;

import com.fasterxml.jackson.annotation.JsonAutoDetect;
import com.fasterxml.jackson.annotation.JsonAutoDetect.Visibility;
import com.fasterxml.jackson.annotation.JsonInclude;
import com.fasterxml.jackson.annotation.JsonProperty;
import com.fasterxml.jackson.core.JsonProcessingException;
import com.google.common.collect.Iterables;
import com.google.common.collect.Lists;
import com.google.common.collect.Maps;
import com.google.common.collect.Sets;

/**
 */
@SuppressWarnings("serial")
@JsonAutoDetect(fieldVisibility = Visibility.NONE, getterVisibility = Visibility.NONE, isGetterVisibility = Visibility.NONE, setterVisibility = Visibility.NONE)
public class CubeDesc extends RootPersistentEntity implements IEngineAware {
    private static final Logger logger = LoggerFactory.getLogger(CubeDesc.class);

    // Use with care! Normally you should go to CubeDescManager and don't need this.
    public static JsonSerializer<CubeDesc> newSerializerForLowLevelAccess() {
        return new JsonSerializer<>(CubeDesc.class);
    }

    public static class CannotFilterExtendedColumnException extends RuntimeException {
        public CannotFilterExtendedColumnException(TblColRef tblColRef) {
            super(tblColRef == null ? "null" : tblColRef.getCanonicalName());
        }
    }

    public static final int MAX_ROWKEY_SIZE = 64;

    public enum DeriveType implements java.io.Serializable {
        LOOKUP, PK_FK, EXTENDED_COLUMN
    }

    public static class DeriveInfo implements java.io.Serializable {
        public DeriveType type;
        public JoinDesc join;
        public TblColRef[] columns;
        public boolean isOneToOne; // only used when ref from derived to host

        DeriveInfo(DeriveType type, JoinDesc join, TblColRef[] columns, boolean isOneToOne) {
            this.type = type;
            this.join = join;
            this.columns = columns;
            this.isOneToOne = isOneToOne;
        }

        @Override
        public String toString() {
            return "DeriveInfo [type=" + type + ", join=" + join + ", columns=" + Arrays.toString(columns)
                    + ", isOneToOne=" + isOneToOne + "]";
        }

    }
    
    // ============================================================================

    private KylinConfigExt config;
    private DataModelDesc model;

    @JsonProperty("name")
    private String name;
    @JsonProperty("is_draft")
    private boolean isDraft;
    @JsonProperty("model_name")
    private String modelName;
    @JsonProperty("description")
    private String description;
    @JsonProperty("null_string")
    private String[] nullStrings;
    @JsonProperty("dimensions")
    private List<DimensionDesc> dimensions;
    @JsonProperty("measures")
    private List<MeasureDesc> measures;
    @JsonProperty("dictionaries")
    @JsonInclude(JsonInclude.Include.NON_NULL)
    private List<DictionaryDesc> dictionaries;
    @JsonProperty("rowkey")
    private RowKeyDesc rowkey;
    @JsonProperty("hbase_mapping")
    private HBaseMappingDesc hbaseMapping;
    @JsonProperty("aggregation_groups")
    private List<AggregationGroup> aggregationGroups;
    @JsonProperty("signature")
    private String signature;
    @JsonProperty("notify_list")
    private List<String> notifyList;
    @JsonProperty("status_need_notify")
    private List<String> statusNeedNotify = Collections.emptyList();

    @JsonProperty("partition_date_start")
    private long partitionDateStart = 0L;
    @JsonProperty("partition_date_end")
    private long partitionDateEnd = 3153600000000L;
    @JsonProperty("auto_merge_time_ranges")
    private long[] autoMergeTimeRanges;
    @JsonProperty("volatile_range")
    private long volatileRange = 0;
    @JsonProperty("retention_range")
    private long retentionRange = 0;
    @JsonProperty("engine_type")
    private int engineType = IEngineAware.ID_MR_V2;
    @JsonProperty("storage_type")
    private int storageType = IStorageAware.ID_HBASE;
    @JsonProperty("override_kylin_properties")
    private LinkedHashMap<String, String> overrideKylinProps = new LinkedHashMap<String, String>();

    @JsonProperty("partition_offset_start")
    @JsonInclude(JsonInclude.Include.NON_EMPTY)
    private Map<Integer, Long> partitionOffsetStart = Maps.newHashMap();

    @JsonProperty("cuboid_black_list")
    @JsonInclude(JsonInclude.Include.NON_NULL)
    private Set<Long> cuboidBlackSet = Sets.newHashSet();

    @JsonProperty("parent_forward")
    @JsonInclude(JsonInclude.Include.NON_NULL)
    private int parentForward = 3;

<<<<<<< HEAD
    // Error messages during resolving json metadata
    private List<String> errors = new ArrayList<String>();
=======
    @JsonProperty("mandatory_dimension_set_list")
    @JsonInclude(JsonInclude.Include.NON_NULL)
    private List<Set<String>> mandatoryDimensionSetList = Collections.emptyList();

    private Set<Long> mandatoryCuboids = Sets.newHashSet();
>>>>>>> 5f2eff68

    private LinkedHashSet<TblColRef> allColumns = new LinkedHashSet<>();
    private LinkedHashSet<ColumnDesc> allColumnDescs = new LinkedHashSet<>();
    private LinkedHashSet<TblColRef> dimensionColumns = new LinkedHashSet<>();

    private Map<TblColRef, DeriveInfo> derivedToHostMap = Maps.newHashMap();
    private Map<Array<TblColRef>, List<DeriveInfo>> hostToDerivedMap = Maps.newHashMap();

    private Map<TblColRef, DeriveInfo> extendedColumnToHosts = Maps.newHashMap();

    transient volatile private CuboidScheduler cuboidScheduler = null;

    @Override
    public String resourceName() {
        return name;
    }
    
    public boolean isEnableSharding() {
        //in the future may extend to other storage that is shard-able
        return storageType != IStorageAware.ID_HBASE && storageType != IStorageAware.ID_HYBRID;
    }

    public Set<TblColRef> getShardByColumns() {
        return getRowkey().getShardByColumns();
    }

    /**
     * @return all columns this cube can support, including derived
     */
    public Set<TblColRef> listAllColumns() {
        return allColumns == null ? null : Collections.unmodifiableSet(allColumns);
    }

    public Set<ColumnDesc> listAllColumnDescs() {
        return allColumnDescs == null ? null : Collections.unmodifiableSet(allColumnDescs);
    }

    /**
     * @return dimension columns including derived, BUT NOT measures
     */
    public Set<TblColRef> listDimensionColumnsIncludingDerived() {
        return dimensionColumns == null ? null : Collections.unmodifiableSet(dimensionColumns);
    }

    /**
     * @return dimension columns excluding derived
     */
    public List<TblColRef> listDimensionColumnsExcludingDerived(boolean alsoExcludeExtendedCol) {
        List<TblColRef> result = new ArrayList<TblColRef>();
        for (TblColRef col : dimensionColumns) {
            if (isDerived(col)) {
                continue;
            }

            if (alsoExcludeExtendedCol && isExtendedColumn(col)) {
                continue;
            }

            result.add(col);
        }
        return result;
    }

    /**
     * @return all functions from each measure.
     */
    public List<FunctionDesc> listAllFunctions() {
        List<FunctionDesc> functions = new ArrayList<FunctionDesc>();
        for (MeasureDesc m : measures) {
            functions.add(m.getFunction());
        }
        return functions;
    }

    public TblColRef findColumnRef(String table, String column) {
        return model.findColumn(table, column);
    }

    public DimensionDesc findDimensionByTable(String lookupTableName) {
        lookupTableName = lookupTableName.toUpperCase();
        for (DimensionDesc dim : dimensions)
            if (dim.getTableRef() != null && dim.getTableRef().getTableIdentity().equals(lookupTableName))
                return dim;
        return null;
    }

    public boolean hasHostColumn(TblColRef col) {
        return isDerived(col) || isExtendedColumn(col);
    }

    public boolean isDerived(TblColRef col) {
        return derivedToHostMap.containsKey(col);
    }

    public boolean isExtendedColumn(TblColRef col) {
        return extendedColumnToHosts.containsKey(col);
    }

    public DeriveInfo getHostInfo(TblColRef derived) {
        if (isDerived(derived)) {
            return derivedToHostMap.get(derived);
        } else if (isExtendedColumn(derived)) {
            return extendedColumnToHosts.get(derived);
        }
        throw new RuntimeException("Cannot get host info for " + derived);
    }

    public Map<Array<TblColRef>, List<DeriveInfo>> getHostToDerivedInfo(List<TblColRef> rowCols,
            Collection<TblColRef> wantedCols) {
        Map<Array<TblColRef>, List<DeriveInfo>> result = new HashMap<Array<TblColRef>, List<DeriveInfo>>();
        for (Entry<Array<TblColRef>, List<DeriveInfo>> entry : hostToDerivedMap.entrySet()) {
            Array<TblColRef> hostCols = entry.getKey();
            boolean hostOnRow = rowCols.containsAll(Arrays.asList(hostCols.data));
            if (!hostOnRow)
                continue;

            List<DeriveInfo> wantedInfo = new ArrayList<DeriveInfo>();
            for (DeriveInfo info : entry.getValue()) {
                if (wantedCols == null || Collections.disjoint(wantedCols, Arrays.asList(info.columns)) == false) // has any wanted columns?
                    wantedInfo.add(info);
            }

            if (wantedInfo.size() > 0)
                result.put(hostCols, wantedInfo);
        }
        return result;
    }

    public String getResourcePath() {
        return concatResourcePath(resourceName());
    }

    public static String concatResourcePath(String descName) {
        return ResourceStore.CUBE_DESC_RESOURCE_ROOT + "/" + descName + MetadataConstants.FILE_SURFIX;
    }

    // ============================================================================

    public KylinConfig getConfig() {
        return config;
    }

    private void setConfig(KylinConfigExt config) {
        this.config = config;
    }

    public String getName() {
        return name;
    }

    public void setName(String name) {
        this.name = name;
    }

    public boolean isDraft() {
        return isDraft;
    }

    public void setDraft(boolean isDraft) {
        this.isDraft = isDraft;
    }

    public String getModelName() {
        return modelName;
    }

    public void setModelName(String modelName) {
        this.modelName = modelName;
    }

    public DataModelDesc getModel() {
        return model;
    }

    public void setModel(DataModelDesc model) {
        this.model = model;
    }

    public String getDescription() {
        return description;
    }

    public void setDescription(String description) {
        this.description = description;
    }

    public String[] getNullStrings() {
        return nullStrings;
    }

    public List<DimensionDesc> getDimensions() {
        return dimensions == null ? null : Collections.unmodifiableList(dimensions);
    }

    public void setDimensions(List<DimensionDesc> dimensions) {
        this.dimensions = dimensions;
    }

    public List<MeasureDesc> getMeasures() {
        return measures == null ? null : Collections.unmodifiableList(measures);
    }

    public void setMeasures(List<MeasureDesc> measures) {
        this.measures = measures;
    }

    public List<DictionaryDesc> getDictionaries() {
        return dictionaries == null ? null : Collections.unmodifiableList(dictionaries);
    }

    public void setDictionaries(List<DictionaryDesc> dictionaries) {
        this.dictionaries = dictionaries;
    }

    public RowKeyDesc getRowkey() {
        return rowkey;
    }

    public void setRowkey(RowKeyDesc rowkey) {
        this.rowkey = rowkey;
    }

    public List<AggregationGroup> getAggregationGroups() {
        return aggregationGroups == null ? null : Collections.unmodifiableList(aggregationGroups);
    }

    public void setAggregationGroups(List<AggregationGroup> aggregationGroups) {
        this.aggregationGroups = aggregationGroups;
    }

    public String getSignature() {
        return signature;
    }

    public void setSignature(String signature) {
        this.signature = signature;
    }

    public List<String> getNotifyList() {
        return notifyList == null ? null : Collections.unmodifiableList(notifyList);
    }

    public void setNotifyList(List<String> notifyList) {
        this.notifyList = notifyList;
    }

    public List<String> getStatusNeedNotify() {
        return statusNeedNotify == null ? null : Collections.unmodifiableList(statusNeedNotify);
    }

    public void setStatusNeedNotify(List<String> statusNeedNotify) {
        this.statusNeedNotify = statusNeedNotify;
    }

    public LinkedHashMap<String, String> getOverrideKylinProps() {
        return overrideKylinProps;
    }

    private void setOverrideKylinProps(LinkedHashMap<String, String> overrideKylinProps) {
        this.overrideKylinProps = overrideKylinProps;
    }

    public List<Set<String>> getMandatoryDimensionSetList() {
        return mandatoryDimensionSetList;
    }

    public void setMandatoryDimensionSetList(List<Set<String>> mandatoryDimensionSetList) {
        this.mandatoryDimensionSetList = mandatoryDimensionSetList;
    }

    public Set<Long> getMandatoryCuboids() {
        return mandatoryCuboids;
    }

    @Override
    public boolean equals(Object o) {
        if (this == o)
            return true;
        if (o == null || getClass() != o.getClass())
            return false;

        CubeDesc cubeDesc = (CubeDesc) o;

        if (!name.equals(cubeDesc.name))
            return false;

        if (!modelName.equals(cubeDesc.modelName))
            return false;

        return true;
    }

    @Override
    public int hashCode() {
        int result = 0;
        result = 31 * result + name.hashCode();
        result = 31 * result + model.getRootFactTable().hashCode();
        return result;
    }

    @Override
    public String toString() {
        return "CubeDesc [name=" + name + "]";
    }

    /**
     * this method is to prevent malicious metadata change by checking the saved signature
     * with the calculated signature.
     * <p>
     * if you're comparing two cube descs, prefer to use consistentWith()
     *
     * @return
     */
    public boolean checkSignature() {
        if (this.getConfig().isIgnoreCubeSignatureInconsistency()) {
            logger.info("Skip checking cube signature");
            return true;
        }

        KylinVersion cubeVersion = new KylinVersion(getVersion());
        KylinVersion kylinVersion = KylinVersion.getCurrentVersion();
        if (!kylinVersion.isCompatibleWith(cubeVersion)) {
            logger.info("checkSignature on {} is skipped as the its version {} is different from kylin version {}",
                    getName(), cubeVersion, kylinVersion);
            return true;
        }

        if (kylinVersion.isCompatibleWith(cubeVersion) && !kylinVersion.isSignatureCompatibleWith(cubeVersion)) {
            logger.info(
                    "checkSignature on {} is skipped as the its version is {} (not signature compatible but compatible) ",
                    getName(), cubeVersion);
            return true;
        }

        if (StringUtils.isBlank(getSignature())) {
            return true;
        }

        String calculated = calculateSignature();
        String saved = getSignature();
        return calculated.equals(saved);
    }

    public boolean consistentWith(CubeDesc another) {
        if (another == null)
            return false;
        return this.calculateSignature().equals(another.calculateSignature());
    }

    public String calculateSignature() {
        MessageDigest md;
        try {
            md = MessageDigest.getInstance("MD5");
            StringBuilder sigString = new StringBuilder();
            sigString.append(this.name).append("|")//
                    .append(JsonUtil.writeValueAsString(this.modelName)).append("|")//
                    .append(JsonUtil.writeValueAsString(this.nullStrings)).append("|")//
                    .append(JsonUtil.writeValueAsString(this.dimensions)).append("|")//
                    .append(JsonUtil.writeValueAsString(this.measures)).append("|")//
                    .append(JsonUtil.writeValueAsString(this.rowkey)).append("|")//
                    .append(JsonUtil.writeValueAsString(this.aggregationGroups)).append("|")//
                    .append(JsonUtil.writeValueAsString(this.hbaseMapping)).append("|")//
                    .append(JsonUtil.writeValueAsString(this.engineType)).append("|")//
                    .append(JsonUtil.writeValueAsString(this.storageType)).append("|");

            if (mandatoryDimensionSetList != null && !mandatoryDimensionSetList.isEmpty()) {
                for (Set<String> mandatoryDimensionSet : mandatoryDimensionSetList) {
                    TreeSet<String> sortedSet = Sets.newTreeSet(mandatoryDimensionSet);
                    sigString.append(JsonUtil.writeValueAsString(sortedSet)).append("|");
                }
            }

            String signatureInput = sigString.toString().replaceAll("\\s+", "").toLowerCase();

            byte[] signature = md.digest(signatureInput.getBytes());
            String ret = new String(Base64.encodeBase64(signature));
            return ret;
        } catch (NoSuchAlgorithmException | JsonProcessingException e) {
            throw new RuntimeException("Failed to calculate signature");
        }
    }

    public void deInit() {
        config = null;
        model = null;
        allColumns = new LinkedHashSet<>();
        allColumnDescs = new LinkedHashSet<>();
        dimensionColumns = new LinkedHashSet<>();
        derivedToHostMap = Maps.newHashMap();
        hostToDerivedMap = Maps.newHashMap();
        extendedColumnToHosts = Maps.newHashMap();
        cuboidBlackSet = Sets.newHashSet();
        cuboidScheduler = null;
    }

    public void init(KylinConfig config) {
        this.errors.clear();

        checkArgument(StringUtils.isNotBlank(name), "CubeDesc name is blank");
        checkArgument(StringUtils.isNotBlank(modelName), "CubeDesc (%s) has blank model name", name);

        // note CubeDesc.name == CubeInstance.name
        List<ProjectInstance> ownerPrj = ProjectManager.getInstance(config).findProjects(RealizationType.CUBE, name);

        // cube inherit the project override props
        LinkedHashMap<String, String> allOverrideProps = Maps.newLinkedHashMap(overrideKylinProps);

        if (ownerPrj.size() == 1) {
            Map<String, String> prjOverrideProps = ownerPrj.get(0).getOverrideKylinProps();
            for (Entry<String, String> entry : prjOverrideProps.entrySet()) {
                if (!overrideKylinProps.containsKey(entry.getKey())) {
                    allOverrideProps.put(entry.getKey(), entry.getValue());
                }
            }
        }

        this.config = KylinConfigExt.createInstance(config, allOverrideProps);

        checkArgument(this.rowkey.getRowKeyColumns().length <= this.config.getCubeRowkeyMaxSize(),
                "Too many rowkeys (%s) in CubeDesc, please try to reduce dimension number or adopt derived dimensions",
                this.rowkey.getRowKeyColumns().length);

        this.model = DataModelManager.getInstance(config).getDataModelDesc(modelName);
        checkNotNull(this.model, "DateModelDesc(%s) not found", modelName);

        for (DimensionDesc dim : dimensions) {
            dim.init(this);
        }

        initDimensionColumns();
        initMeasureColumns();

        rowkey.init(this);

        for (AggregationGroup agg : this.aggregationGroups) {
            agg.init(this, rowkey);
        }
        validateAggregationGroups(); // check if aggregation group is valid
        validateAggregationGroupsCombination();

        String hbaseMappingAdapterName = config.getHBaseMappingAdapter();

        if (hbaseMappingAdapterName != null) {
            try {
                Class<?> hbaseMappingAdapterClass = Class.forName(hbaseMappingAdapterName);
                Method initMethod = hbaseMappingAdapterClass.getMethod("initHBaseMapping", CubeDesc.class);
                initMethod.invoke(null, this);
                Method initMeasureReferenceToColumnFamilyMethod = hbaseMappingAdapterClass.getMethod("initMeasureReferenceToColumnFamilyWithChecking", CubeDesc.class);
                initMeasureReferenceToColumnFamilyMethod.invoke(null, this);
            } catch (Exception e) {
                logger.error("Wrong configuration for kylin.metadata.hbasemapping-adapter: class "
                        + hbaseMappingAdapterName + " not found. ");
            }
        } else {
            if (hbaseMapping != null) {
                hbaseMapping.init(this);
                initMeasureReferenceToColumnFamily();
            }
        }

        // check all dimension columns are presented on rowkey
        List<TblColRef> dimCols = listDimensionColumnsExcludingDerived(true);
        checkState(rowkey.getRowKeyColumns().length == dimCols.size(),
                "RowKey columns count (%s) doesn't match dimensions columns count (%s)",
                rowkey.getRowKeyColumns().length, dimCols.size());

        initDictionaryDesc();
        amendAllColumns();

        // initialize mandatory cuboids based on mandatoryDimensionSetList
        initMandatoryCuboids();
    }

    private void initMandatoryCuboids() {
        Map<String, RowKeyColDesc> rowKeyColDescMap = Maps.newHashMap();
        for (RowKeyColDesc entry : getRowkey().getRowKeyColumns()) {
            rowKeyColDescMap.put(entry.getColumn(), entry);
        }

        for (Set<String> mandatoryDimensionSet : this.mandatoryDimensionSetList) {
            long cuboid = 0L;
            for (String columnName : mandatoryDimensionSet) {
                TblColRef tblColRef = model.findColumn(columnName);
                RowKeyColDesc rowKeyColDesc = rowKeyColDescMap.get(tblColRef.getIdentity());
                // check if mandatory dimension set list is valid
                if (rowKeyColDesc == null) {
                    logger.warn("Column " + columnName + " in " + mandatoryDimensionSet + " does not exist");
                    throw new IllegalStateException(
                            "Column " + columnName + " in " + mandatoryDimensionSet + " does not exist");
                }
                cuboid |= 1L << rowKeyColDesc.getBitIndex();
            }
            mandatoryCuboids.add(cuboid);
        }
    }

    public CuboidScheduler getInitialCuboidScheduler() {
        if (cuboidScheduler != null)
            return cuboidScheduler;

        synchronized (this) {
            if (cuboidScheduler == null) {
                cuboidScheduler = CuboidScheduler.getInstance(this);
            }
            return cuboidScheduler;
        }
    }

    public boolean isBlackedCuboid(long cuboidID) {
        return cuboidBlackSet.contains(cuboidID);
    }

    public void validateAggregationGroupsCombination() {
        int index = 1;

        for (AggregationGroup agg : getAggregationGroups()) {
            try {
                long combination = agg.calculateCuboidCombination();

                if (combination > config.getCubeAggrGroupMaxCombination()) {
                    String msg = "Aggregation group " + index + " of Cube Desc " + this.name
                            + " has too many combinations: " + combination
                            + ". Use 'mandatory'/'hierarchy'/'joint' to optimize; or update 'kylin.cube.aggrgroup.max-combination' to a bigger value.";
                    throw new TooManyCuboidException(msg);
                }
            } catch (TooManyCuboidException e) {
                throw e;
            } catch (Exception e) {
                throw new IllegalStateException("Unknown error while calculating cuboid number for " + //
                        "Aggregation group " + index + " of Cube Desc " + this.name, e);
            }

            index++;
        }

    }

    public void validateAggregationGroups() {
        int index = 1;

        for (AggregationGroup agg : getAggregationGroups()) {
            if (agg.getIncludes() == null) {
                logger.error("Aggregation group " + index + " 'includes' field not set");
                throw new IllegalStateException("Aggregation group " + index + " includes field not set");
            }

            if (agg.getSelectRule() == null) {
                logger.error("Aggregation group " + index + " 'select_rule' field not set");
                throw new IllegalStateException("Aggregation group " + index + " select rule field not set");
            }

            Set<String> includeDims = new TreeSet<>(String.CASE_INSENSITIVE_ORDER);
            getDims(includeDims, agg.getIncludes());

            Set<String> mandatoryDims = new TreeSet<>(String.CASE_INSENSITIVE_ORDER);
            getDims(mandatoryDims, agg.getSelectRule().mandatoryDims);

            ArrayList<Set<String>> hierarchyDimsList = Lists.newArrayList();
            Set<String> hierarchyDims = new TreeSet<>(String.CASE_INSENSITIVE_ORDER);
            getDims(hierarchyDimsList, hierarchyDims, agg.getSelectRule().hierarchyDims);

            ArrayList<Set<String>> jointDimsList = Lists.newArrayList();
            Set<String> jointDims = new TreeSet<>(String.CASE_INSENSITIVE_ORDER);
            getDims(jointDimsList, jointDims, agg.getSelectRule().jointDims);

            if (!includeDims.containsAll(mandatoryDims) || !includeDims.containsAll(hierarchyDims)
                    || !includeDims.containsAll(jointDims)) {
                List<String> notIncluded = Lists.newArrayList();
                final Iterable<String> all = Iterables
                        .unmodifiableIterable(Iterables.concat(mandatoryDims, hierarchyDims, jointDims));
                for (String dim : all) {
                    if (includeDims.contains(dim) == false) {
                        notIncluded.add(dim);
                    }
                }
                Collections.sort(notIncluded);
                logger.error(
                        "Aggregation group " + index + " Include dimensions not containing all the used dimensions");
                throw new IllegalStateException("Aggregation group " + index
                        + " 'includes' dimensions not include all the dimensions:" + notIncluded.toString());
            }

            if (CollectionUtils.containsAny(mandatoryDims, hierarchyDims)) {
                logger.warn("Aggregation group " + index + " mandatory dimensions overlap with hierarchy dimensions: "
                        + ensureOrder(CollectionUtils.intersection(mandatoryDims, hierarchyDims)));
            }
            if (CollectionUtils.containsAny(mandatoryDims, jointDims)) {
                logger.warn("Aggregation group " + index + " mandatory dimensions overlap with joint dimensions: "
                        + ensureOrder(CollectionUtils.intersection(mandatoryDims, jointDims)));
            }

            if (CollectionUtils.containsAny(hierarchyDims, jointDims)) {
                logger.error("Aggregation group " + index + " hierarchy dimensions overlap with joint dimensions");
                throw new IllegalStateException(
                        "Aggregation group " + index + " hierarchy dimensions overlap with joint dimensions: "
                                + ensureOrder(CollectionUtils.intersection(hierarchyDims, jointDims)));
            }

            if (hasSingleOrNone(hierarchyDimsList)) {
                logger.error("Aggregation group " + index + " require at least 2 dimensions in a hierarchy");
                throw new IllegalStateException(
                        "Aggregation group " + index + " require at least 2 dimensions in a hierarchy.");
            }
            if (hasSingleOrNone(jointDimsList)) {
                logger.error("Aggregation group " + index + " require at least 2 dimensions in a joint");
                throw new IllegalStateException(
                        "Aggregation group " + index + " require at least 2 dimensions in a joint");
            }

            Pair<Boolean, Set<String>> overlap = hasOverlap(hierarchyDimsList, hierarchyDims);
            if (overlap.getFirst() == true) {
                logger.error("Aggregation group " + index + " a dimension exist in more than one hierarchy: "
                        + ensureOrder(overlap.getSecond()));
                throw new IllegalStateException("Aggregation group " + index
                        + " a dimension exist in more than one hierarchy: " + ensureOrder(overlap.getSecond()));
            }

            overlap = hasOverlap(jointDimsList, jointDims);
            if (overlap.getFirst() == true) {
                logger.error("Aggregation group " + index + " a dimension exist in more than one joint: "
                        + ensureOrder(overlap.getSecond()));
                throw new IllegalStateException("Aggregation group " + index
                        + " a dimension exist in more than one joint: " + ensureOrder(overlap.getSecond()));
            }

            index++;
        }
    }

    public void validateNotifyList() {
        List<String> notifyList = getNotifyList();
        if (notifyList != null && !notifyList.isEmpty()) {
            EmailValidator emailValidator = EmailValidator.getInstance();
            for (String email: notifyList) {
                if (!emailValidator.isValid(email)) {
                    throw new IllegalArgumentException("Email [" + email + "] is not validation.");
                }
            }
        }
    }

    private void getDims(Set<String> dims, String[] stringSet) {
        if (stringSet != null) {
            for (String str : stringSet) {
                dims.add(str);
            }
        }
    }

    private void getDims(ArrayList<Set<String>> dimsList, Set<String> dims, String[][] stringSets) {
        if (stringSets != null) {
            for (String[] ss : stringSets) {
                Set<String> temp = new TreeSet<>(String.CASE_INSENSITIVE_ORDER);
                for (String s : ss) {
                    temp.add(s);
                    dims.add(s);
                }
                dimsList.add(temp);
            }
        }
    }

    private boolean hasSingleOrNone(ArrayList<Set<String>> dimsList) {
        boolean hasSingleOrNone = false;
        for (Set<String> dims : dimsList) {
            if (dims.size() <= 1) {
                hasSingleOrNone = true;
                break;
            }
        }
        return hasSingleOrNone;
    }

    private Pair<Boolean, Set<String>> hasOverlap(ArrayList<Set<String>> dimsList, Set<String> Dims) {
        Set<String> existing = new HashSet<>();
        Set<String> overlap = new HashSet<>();
        for (Set<String> dims : dimsList) {
            if (CollectionUtils.containsAny(existing, dims)) {
                overlap.addAll(ensureOrder(CollectionUtils.intersection(existing, dims)));
            }
            existing.addAll(dims);
        }
        return new Pair<>(overlap.size() > 0, overlap);
    }

    private void initDimensionColumns() {
        for (DimensionDesc dim : dimensions) {
            JoinDesc join = dim.getJoin();

            // init dimension columns
            ArrayList<TblColRef> dimCols = Lists.newArrayList();
            String colStr = dim.getColumn();

            if ((colStr == null && dim.isDerived()) || ("{FK}".equalsIgnoreCase(colStr))) {
                // when column is omitted, special case
                for (TblColRef col : join.getForeignKeyColumns()) {
                    dimCols.add(initDimensionColRef(col));
                }
            } else {
                // normal case
                checkState(!StringUtils.isEmpty(colStr), "Dimension column must not be blank: %s", dim);
                dimCols.add(initDimensionColRef(dim, colStr));
            }

            TblColRef[] dimColArray = dimCols.toArray(new TblColRef[dimCols.size()]);
            dim.setColumnRefs(dimColArray);

            // init derived columns
            if (dim.isDerived()) {
                String[] derived = dim.getDerived();
                String[][] split = splitDerivedColumnAndExtra(derived);
                String[] derivedNames = split[0];
                String[] derivedExtra = split[1];
                TblColRef[] derivedCols = new TblColRef[derivedNames.length];
                for (int i = 0; i < derivedNames.length; i++) {
                    derivedCols[i] = initDimensionColRef(dim, derivedNames[i]);
                }
                initDerivedMap(dimColArray, DeriveType.LOOKUP, join, derivedCols, derivedExtra);
            }

            if (join != null) {
                allColumns.addAll(Arrays.asList(join.getForeignKeyColumns()));
                allColumns.addAll(Arrays.asList(join.getPrimaryKeyColumns()));
            }
        }

        // PK-FK derive the other side
        Set<TblColRef> realDimensions = new HashSet<>(listDimensionColumnsExcludingDerived(true));
        for (JoinTableDesc joinTable : model.getJoinTables()) {
            JoinDesc join = joinTable.getJoin();
            int n = join.getForeignKeyColumns().length;
            for (int i = 0; i < n; i++) {
                TblColRef pk = join.getPrimaryKeyColumns()[i];
                TblColRef fk = join.getForeignKeyColumns()[i];
                if (realDimensions.contains(pk) && !realDimensions.contains(fk)) {
                    initDimensionColRef(fk);
                    initDerivedMap(new TblColRef[] { pk }, DeriveType.PK_FK, join, new TblColRef[] { fk }, null);
                } else if (realDimensions.contains(fk) && !realDimensions.contains(pk)) {
                    initDimensionColRef(pk);
                    initDerivedMap(new TblColRef[] { fk }, DeriveType.PK_FK, join, new TblColRef[] { pk }, null);
                }
            }
        }
    }

    private String[][] splitDerivedColumnAndExtra(String[] derived) {
        String[] cols = new String[derived.length];
        String[] extra = new String[derived.length];
        for (int i = 0; i < derived.length; i++) {
            String str = derived[i];
            int cut = str.indexOf(":");
            if (cut >= 0) {
                cols[i] = str.substring(0, cut);
                extra[i] = str.substring(cut + 1).trim();
            } else {
                cols[i] = str;
                extra[i] = "";
            }
        }
        return new String[][] { cols, extra };
    }

    private void initDerivedMap(TblColRef[] hostCols, DeriveType type, JoinDesc join, TblColRef[] derivedCols,
            String[] extra) {
        if (hostCols.length == 0 || derivedCols.length == 0)
            throw new IllegalStateException("host/derived columns must not be empty");

        // Although FK derives PK automatically, user unaware of this can declare PK as derived dimension explicitly.
        // In that case, derivedCols[] will contain a FK which is transformed from the PK by initDimensionColRef().
        // Must drop FK from derivedCols[] before continue.
        for (int i = 0; i < derivedCols.length; i++) {
            if (ArrayUtils.contains(hostCols, derivedCols[i])) {
                derivedCols = (TblColRef[]) ArrayUtils.remove(derivedCols, i);
                if (extra != null)
                    extra = (String[]) ArrayUtils.remove(extra, i);
                i--;
            }
        }

        if (derivedCols.length == 0)
            return;

        for (int i = 0; i < derivedCols.length; i++) {
            TblColRef derivedCol = derivedCols[i];
            boolean isOneToOne = type == DeriveType.PK_FK || ArrayUtils.contains(hostCols, derivedCol)
                    || (extra != null && extra[i].contains("1-1"));
            derivedToHostMap.put(derivedCol, new DeriveInfo(type, join, hostCols, isOneToOne));
        }

        Array<TblColRef> hostColArray = new Array<TblColRef>(hostCols);
        List<DeriveInfo> infoList = hostToDerivedMap.get(hostColArray);
        if (infoList == null) {
            infoList = new ArrayList<DeriveInfo>();
            hostToDerivedMap.put(hostColArray, infoList);
        }

        // Merged duplicated derived column
        List<TblColRef> whatsLeft = new ArrayList<>();
        for (TblColRef derCol : derivedCols) {
            boolean merged = false;
            for (DeriveInfo existing : infoList) {
                if (existing.type == type && existing.join.getPKSide().equals(join.getPKSide())) {
                    if (ArrayUtils.contains(existing.columns, derCol)) {
                        merged = true;
                        break;
                    }
                    if (type == DeriveType.LOOKUP) {
                        existing.columns = (TblColRef[]) ArrayUtils.add(existing.columns, derCol);
                        merged = true;
                        break;
                    }
                }
            }
            if (!merged)
                whatsLeft.add(derCol);
        }
        if (whatsLeft.size() > 0) {
            infoList.add(new DeriveInfo(type, join, (TblColRef[]) whatsLeft.toArray(new TblColRef[whatsLeft.size()]),
                    false));
        }
    }

    private TblColRef initDimensionColRef(DimensionDesc dim, String colName) {
        TblColRef col = model.findColumn(dim.getTable(), colName);

        // for backward compatibility
        if (KylinVersion.isBefore200(getVersion())) {
            // always use FK instead PK, FK could be shared by more than one lookup tables
            JoinDesc join = dim.getJoin();
            if (join != null) {
                int idx = ArrayUtils.indexOf(join.getPrimaryKeyColumns(), col);
                if (idx >= 0) {
                    col = join.getForeignKeyColumns()[idx];
                }
            }
        }

        return initDimensionColRef(col);
    }

    private TblColRef initDimensionColRef(TblColRef col) {
        allColumns.add(col);
        dimensionColumns.add(col);
        return col;
    }

    @SuppressWarnings("deprecation")
    private void initMeasureColumns() {
        if (measures == null || measures.isEmpty()) {
            return;
        }

        for (MeasureDesc m : measures) {
            m.setName(m.getName().toUpperCase());

            if (m.getDependentMeasureRef() != null) {
                m.setDependentMeasureRef(m.getDependentMeasureRef().toUpperCase());
            }

            FunctionDesc func = m.getFunction();
            func.init(model);
            allColumns.addAll(func.getParameter().getColRefs());

            if (ExtendedColumnMeasureType.FUNC_EXTENDED_COLUMN.equalsIgnoreCase(m.getFunction().getExpression())) {
                FunctionDesc functionDesc = m.getFunction();

                List<TblColRef> hosts = ExtendedColumnMeasureType.getExtendedColumnHosts(functionDesc);
                TblColRef extendedColumn = ExtendedColumnMeasureType.getExtendedColumn(functionDesc);
                initExtendedColumnMap(hosts.toArray(new TblColRef[hosts.size()]), extendedColumn);
            }
        }
    }

    private void initExtendedColumnMap(TblColRef[] hostCols, TblColRef extendedColumn) {
        extendedColumnToHosts.put(extendedColumn, new DeriveInfo(DeriveType.EXTENDED_COLUMN, null, hostCols, false));
    }

    public void initMeasureReferenceToColumnFamily() {
        if (measures == null || measures.size() == 0)
            return;

        Map<String, MeasureDesc> measureLookup = new HashMap<String, MeasureDesc>();
        for (MeasureDesc m : measures)
            measureLookup.put(m.getName(), m);
        Map<String, Integer> measureIndexLookup = new HashMap<String, Integer>();
        for (int i = 0; i < measures.size(); i++)
            measureIndexLookup.put(measures.get(i).getName(), i);

        BitSet checkEachMeasureExist = new BitSet();
        Set<String> measureSet = Sets.newHashSet();
        for (HBaseColumnFamilyDesc cf : getHbaseMapping().getColumnFamily()) {
            for (HBaseColumnDesc c : cf.getColumns()) {
                String[] colMeasureRefs = c.getMeasureRefs();
                MeasureDesc[] measureDescs = new MeasureDesc[colMeasureRefs.length];
                int[] measureIndex = new int[colMeasureRefs.length];
                int lastMeasureIndex = -1;
                for (int i = 0; i < colMeasureRefs.length; i++) {
                    measureDescs[i] = measureLookup.get(colMeasureRefs[i]);
                    checkState(measureDescs[i] != null, "measure desc at (%s) is null", i);
                    measureIndex[i] = measureIndexLookup.get(colMeasureRefs[i]);
                    checkState(measureIndex[i] >= 0, "measure index at (%s) not positive", i);

                    checkState(!measureSet.contains(colMeasureRefs[i]), "measure (%s) duplicates", colMeasureRefs[i]);
                    measureSet.add(colMeasureRefs[i]);

                    if (storageType > IStorageAware.ID_SHARDED_HBASE) {
                        checkState(measureIndex[i] > lastMeasureIndex, "measure (%s) is not in order",
                                colMeasureRefs[i]);
                        lastMeasureIndex = measureIndex[i];
                    }

                    checkEachMeasureExist.set(measureIndex[i]);
                }
                c.setMeasures(measureDescs);
                c.setMeasureIndex(measureIndex);
                c.setColumnFamilyName(cf.getName());
            }
        }

        for (int i = 0; i < measures.size(); i++) {
            checkState(checkEachMeasureExist.get(i),
                    "measure (%s) does not exist in column family, or measure duplicates", measures.get(i));
        }

    }

    private void initDictionaryDesc() {
        if (dictionaries != null) {
            for (DictionaryDesc dictDesc : dictionaries) {
                dictDesc.init(this);
                allColumns.add(dictDesc.getColumnRef());
                if (dictDesc.getResuseColumnRef() != null) {
                    allColumns.add(dictDesc.getResuseColumnRef());
                }
            }
        }
    }

    public TblColRef getColumnByBitIndex(int bitIndex) {
        RowKeyColDesc[] rowKeyColumns = this.getRowkey().getRowKeyColumns();
        return rowKeyColumns[rowKeyColumns.length - 1 - bitIndex].getColRef();
    }

    public boolean hasMemoryHungryMeasures() {
        for (MeasureDesc measure : measures) {
            if (measure.getFunction().getMeasureType().isMemoryHungry()) {
                return true;
            }
        }
        return false;
    }

    private void amendAllColumns() {
        // make sure all PF/FK are included, thus become exposed to calcite later
        Set<TableRef> tables = collectTablesOnJoinChain(allColumns);
        for (TableRef t : tables) {
            JoinDesc join = model.getJoinByPKSide(t);
            if (join != null) {
                allColumns.addAll(Arrays.asList(join.getForeignKeyColumns()));
                allColumns.addAll(Arrays.asList(join.getPrimaryKeyColumns()));
            }
        }

        for (TblColRef col : allColumns) {
            allColumnDescs.add(col.getColumnDesc());
        }
    }

    private Set<TableRef> collectTablesOnJoinChain(Set<TblColRef> columns) {
        Set<TableRef> result = new HashSet<>();
        for (TblColRef col : columns) {
            TableRef t = col.getTableRef();
            while (t != null) {
                result.add(t);
                JoinDesc join = model.getJoinByPKSide(t);
                t = join == null ? null : join.getFKSide();
            }
        }
        return result;
    }

    public long getVolatileRange() {
        return volatileRange;
    }

    public void setVolatileRange(long volatileRange) {
        this.volatileRange = volatileRange;
    }

    public long getRetentionRange() {
        return retentionRange;
    }

    public void setRetentionRange(long retentionRange) {
        this.retentionRange = retentionRange;
    }

    public long[] getAutoMergeTimeRanges() {
        return autoMergeTimeRanges;
    }

    public void setAutoMergeTimeRanges(long[] autoMergeTimeRanges) {
        this.autoMergeTimeRanges = autoMergeTimeRanges;
    }
    
    public boolean isBroken() {
        return !errors.isEmpty();
    }

    public void addError(String message) {
        this.errors.add(message);
    }

    public List<String> getError() {
        return this.errors;
    }

    public String getErrorMsg() {
        StringBuffer sb = new StringBuffer();
        for (String error : errors) {
            sb.append(error + " ");
        }
        return sb.toString();
    }

    public HBaseMappingDesc getHbaseMapping() {
        return hbaseMapping;
    }

    public void setHbaseMapping(HBaseMappingDesc hbaseMapping) {
        this.hbaseMapping = hbaseMapping;
    }

    public void setNullStrings(String[] nullStrings) {
        this.nullStrings = nullStrings;
    }

    public boolean supportsLimitPushDown() {
        return getStorageType() != IStorageAware.ID_HBASE && getStorageType() != IStorageAware.ID_HYBRID;
    }

    public int getStorageType() {
        return storageType;
    }

    public void setStorageType(int storageType) {
        this.storageType = storageType;
    }

    @Override
    public int getEngineType() {
        return engineType;
    }

    public void setEngineType(int engineType) {
        this.engineType = engineType;
    }

    public long getPartitionDateStart() {
        return partitionDateStart;
    }

    public void setPartitionDateStart(long partitionDateStart) {
        this.partitionDateStart = partitionDateStart;
    }

    public long getPartitionDateEnd() {
        return partitionDateEnd;
    }

    public void setPartitionDateEnd(long partitionDateEnd) {
        this.partitionDateEnd = partitionDateEnd;
    }

    public Map<Integer, Long> getPartitionOffsetStart() {
        return partitionOffsetStart;
    }

    public void setPartitionOffsetStart(Map<Integer, Long> partitionOffsetStart) {
        this.partitionOffsetStart = partitionOffsetStart;
    }

    public Set<Long> getAllCuboids() {
        return getInitialCuboidScheduler().getAllCuboidIds();
    }

    public int getParentForward() {
        return parentForward;
    }

    public void setParentForward(int parentForward) {
        this.parentForward = parentForward;
    }

    /**
     * Get columns that have dictionary
     */
    public Set<TblColRef> getAllColumnsHaveDictionary() {
        Set<TblColRef> result = Sets.newLinkedHashSet();

        // dictionaries in dimensions
        for (RowKeyColDesc rowKeyColDesc : rowkey.getRowKeyColumns()) {
            TblColRef colRef = rowKeyColDesc.getColRef();
            if (rowkey.isUseDictionary(colRef)) {
                result.add(colRef);
            }
        }

        // dictionaries in measures
        for (MeasureDesc measure : measures) {
            MeasureType<?> aggrType = measure.getFunction().getMeasureType();
            result.addAll(aggrType.getColumnsNeedDictionary(measure.getFunction()));
        }

        // any additional dictionaries
        if (dictionaries != null) {
            for (DictionaryDesc dictDesc : dictionaries) {
                TblColRef col = dictDesc.getColumnRef();
                result.add(col);
            }
        }

        return result;
    }

    /**
     * Get columns that need dictionary built on it. Note a column could reuse dictionary of another column.
     */
    public Set<TblColRef> getAllColumnsNeedDictionaryBuilt() {
        Set<TblColRef> result = getAllColumnsHaveDictionary();

        // remove columns that reuse other's dictionary
        if (dictionaries != null) {
            for (DictionaryDesc dictDesc : dictionaries) {
                if (dictDesc.getResuseColumnRef() != null) {
                    result.remove(dictDesc.getColumnRef());
                    result.add(dictDesc.getResuseColumnRef());
                }
            }
        }

        return result;
    }

    /**
     * A column may reuse dictionary of another column, find the dict column, return same col if there's no reuse column
     */
    public TblColRef getDictionaryReuseColumn(TblColRef col) {
        if (dictionaries == null) {
            return col;
        }
        for (DictionaryDesc dictDesc : dictionaries) {
            if (dictDesc.getColumnRef().equals(col) && dictDesc.getResuseColumnRef() != null) {
                return dictDesc.getResuseColumnRef();
            }
        }
        return col;
    }

    /**
     * Get a column which can be used in distributing the source table
     */
    public TblColRef getDistributedByColumn() {
        Set<TblColRef> shardBy = getShardByColumns();
        if (shardBy != null && shardBy.size() > 0) {
            return shardBy.iterator().next();
        }

        return null;
    }

    /** Get a column which can be used to cluster the source table.
     * To reduce memory footprint in base cuboid for global dict */
    // TODO handle more than one ultra high cardinality columns use global dict in one cube
    TblColRef getClusteredByColumn() {
        if (getDistributedByColumn() != null) {
            return null;
        }

        if (dictionaries == null) {
            return null;
        }

        String clusterByColumn = config.getFlatHiveTableClusterByDictColumn();
        for (DictionaryDesc dictDesc : dictionaries) {
            if (dictDesc.getColumnRef().getName().equalsIgnoreCase(clusterByColumn)) {
                return dictDesc.getColumnRef();
            }
        }

        return null;
    }

    public String getDictionaryBuilderClass(TblColRef col) {
        if (dictionaries == null)
            return null;

        for (DictionaryDesc desc : dictionaries) {
            if (desc.getBuilderClass() != null) {
                // column that reuses other's dict need not be built, thus should not reach here
                if (col.equals(desc.getColumnRef())) {
                    return desc.getBuilderClass();
                }
            }
        }
        return null;
    }

    public String getProject() {
        return getModel().getProject();
    }

    public static CubeDesc getCopyOf(CubeDesc cubeDesc) {
        CubeDesc newCubeDesc = new CubeDesc();
        newCubeDesc.setName(cubeDesc.getName());
        newCubeDesc.setDraft(cubeDesc.isDraft());
        newCubeDesc.setModelName(cubeDesc.getModelName());
        newCubeDesc.setDescription(cubeDesc.getDescription());
        newCubeDesc.setNullStrings(cubeDesc.getNullStrings());
        newCubeDesc.setDimensions(cubeDesc.getDimensions());
        newCubeDesc.setMeasures(cubeDesc.getMeasures());
        newCubeDesc.setDictionaries(cubeDesc.getDictionaries());
        newCubeDesc.setRowkey(cubeDesc.getRowkey());
        newCubeDesc.setHbaseMapping(cubeDesc.getHbaseMapping());
        newCubeDesc.setSignature(cubeDesc.getSignature());
        newCubeDesc.setNotifyList(cubeDesc.getNotifyList());
        newCubeDesc.setStatusNeedNotify(cubeDesc.getStatusNeedNotify());
        newCubeDesc.setAutoMergeTimeRanges(cubeDesc.getAutoMergeTimeRanges());
        newCubeDesc.setPartitionDateStart(cubeDesc.getPartitionDateStart());
        newCubeDesc.setPartitionDateEnd(cubeDesc.getPartitionDateEnd());
        newCubeDesc.setVolatileRange(cubeDesc.getVolatileRange());
        newCubeDesc.setRetentionRange(cubeDesc.getRetentionRange());
        newCubeDesc.setEngineType(cubeDesc.getEngineType());
        newCubeDesc.setStorageType(cubeDesc.getStorageType());
        newCubeDesc.setAggregationGroups(cubeDesc.getAggregationGroups());
        newCubeDesc.setOverrideKylinProps(cubeDesc.getOverrideKylinProps());
        newCubeDesc.setConfig((KylinConfigExt) cubeDesc.getConfig());
        newCubeDesc.setPartitionOffsetStart(cubeDesc.getPartitionOffsetStart());
        newCubeDesc.setVersion(cubeDesc.getVersion());
        newCubeDesc.setParentForward(cubeDesc.getParentForward());
        newCubeDesc.updateRandomUuid();
        return newCubeDesc;
    }

    private Collection ensureOrder(Collection c) {
        TreeSet set = new TreeSet();
        for (Object o : c)
            set.add(o.toString());
        //System.out.println("set:"+set);
        return set;
    }
}<|MERGE_RESOLUTION|>--- conflicted
+++ resolved
@@ -55,6 +55,8 @@
 import org.apache.kylin.common.util.JsonUtil;
 import org.apache.kylin.common.util.Pair;
 import org.apache.kylin.cube.cuboid.CuboidScheduler;
+import org.apache.kylin.dict.GlobalDictionaryBuilder;
+import org.apache.kylin.dict.global.SegmentAppendTrieDictBuilder;
 import org.apache.kylin.measure.MeasureType;
 import org.apache.kylin.measure.extendedcolumn.ExtendedColumnMeasureType;
 import org.apache.kylin.metadata.MetadataConstants;
@@ -194,20 +196,17 @@
     @JsonInclude(JsonInclude.Include.NON_NULL)
     private int parentForward = 3;
 
-<<<<<<< HEAD
-    // Error messages during resolving json metadata
-    private List<String> errors = new ArrayList<String>();
-=======
     @JsonProperty("mandatory_dimension_set_list")
     @JsonInclude(JsonInclude.Include.NON_NULL)
     private List<Set<String>> mandatoryDimensionSetList = Collections.emptyList();
 
-    private Set<Long> mandatoryCuboids = Sets.newHashSet();
->>>>>>> 5f2eff68
+    // Error messages during resolving json metadata
+    private List<String> errors = new ArrayList<String>();
 
     private LinkedHashSet<TblColRef> allColumns = new LinkedHashSet<>();
     private LinkedHashSet<ColumnDesc> allColumnDescs = new LinkedHashSet<>();
     private LinkedHashSet<TblColRef> dimensionColumns = new LinkedHashSet<>();
+    private Set<Long> mandatoryCuboids = new HashSet<>();
 
     private Map<TblColRef, DeriveInfo> derivedToHostMap = Maps.newHashMap();
     private Map<Array<TblColRef>, List<DeriveInfo>> hostToDerivedMap = Maps.newHashMap();
@@ -1411,6 +1410,31 @@
         }
         return null;
     }
+    
+    public List<TblColRef> getAllGlobalDictColumns() {
+        List<TblColRef> globalDictCols = new ArrayList<TblColRef>();
+        List<DictionaryDesc> dictionaryDescList = getDictionaries();
+
+        if (dictionaryDescList == null) {
+            return globalDictCols;
+        }
+
+        for (DictionaryDesc dictionaryDesc : dictionaryDescList) {
+            String cls = dictionaryDesc.getBuilderClass();
+            if (GlobalDictionaryBuilder.class.getName().equals(cls) || SegmentAppendTrieDictBuilder.class.getName().equals(cls))
+                globalDictCols.add(dictionaryDesc.getColumnRef());
+        }
+        return globalDictCols;
+    }
+    
+    // UHC (ultra high cardinality column): contain the ShardByColumns and the GlobalDictionaryColumns
+    public List<TblColRef> getAllUHCColumns() {
+        List<TblColRef> uhcColumns = new ArrayList<TblColRef>();
+        uhcColumns.addAll(getAllGlobalDictColumns());
+        uhcColumns.addAll(getShardByColumns());
+        return uhcColumns;
+    }
+
 
     public String getProject() {
         return getModel().getProject();

/*
 * Licensed to the Apache Software Foundation (ASF) under one
 * or more contributor license agreements.  See the NOTICE file
 * distributed with this work for additional information
 * regarding copyright ownership.  The ASF licenses this file
 * to you under the Apache License, Version 2.0 (the
 * "License"); you may not use this file except in compliance
 * with the License.  You may obtain a copy of the License at
 *
 *     http://www.apache.org/licenses/LICENSE-2.0
 *
 * Unless required by applicable law or agreed to in writing, software
 * distributed under the License is distributed on an "AS IS" BASIS,
 * WITHOUT WARRANTIES OR CONDITIONS OF ANY KIND, either express or implied.
 * See the License for the specific language governing permissions and
 * limitations under the License.
 */

KylinApp.service('kylinConfig', function (AdminService, $log) {
  var _config;
  var timezone;
  var deployEnv;


  this.init = function () {
    return AdminService.publicConfig({}, function (config) {
      _config = config.config;
    }, function (e) {
      $log.error("failed to load kylin.properties" + e);
    });
  };

  this.getProperty = function (name) {
    var keyIndex = _config.indexOf('\n' + name + '=');
    var keyLength = name.length;
    var partialResult = _config.substr(keyIndex);
    var preValueIndex = partialResult.indexOf("=");
    var sufValueIndex = partialResult.indexOf("\n", 2);
    return partialResult.substring(preValueIndex + 1, sufValueIndex);

  }

  this.getTimeZone = function () {
    if (!this.timezone) {
      this.timezone = this.getProperty("kylin.web.timezone").trim();
    }
    return this.timezone;
  }

  this.isCacheEnabled = function(){
    var status = this.getProperty("kylin.query.cache-enabled").trim();
    if(status!=='false'){
      return true;
    }
    return false;
  }

  //deprecated
  this.getDeployEnv = function () {
    this.deployEnv = this.getProperty("kylin.env");
    if (!this.deployEnv) {
      return "DEV";
    }
    return this.deployEnv.toUpperCase().trim();
  }

  this.getHiveLimit = function () {
    this.hiveLimit = this.getProperty("kylin.web.hive-limit");
    if (!this.hiveLimit) {
      return 20;
    }
    return this.hiveLimit;
  }

  this.getStorageEng = function () {
    this.StorageEng = this.getProperty("kylin.storage.default").trim();
      if (!this.StorageEng) {
        return 2;
      }
      return this.StorageEng;
    }

  this.getCubeEng = function () {
    this.CubeEng = this.getProperty("kylin.engine.default").trim();
    if (!this.CubeEng) {
      return 2;
    }
      return this.CubeEng;
  }
  //fill config info for Config from backend
  this.initWebConfigInfo = function () {

    try {
      Config.reference_links.hadoop.link = this.getProperty("kylin.web.link-hadoop").trim();
      Config.reference_links.diagnostic.link = this.getProperty("kylin.web.link-diagnostic").trim();
      Config.contact_mail = this.getProperty("kylin.web.contact-mail").trim();
      var doc_length = this.getProperty("kylin.web.help.length").trim();
      for (var i = 0; i < doc_length; i++) {
        var _doc = {};
        _doc.name = this.getProperty("kylin.web.help." + i).trim().split("|")[0];
        _doc.displayName = this.getProperty("kylin.web.help." + i).trim().split("|")[1];
        _doc.link = this.getProperty("kylin.web.help." + i).trim().split("|")[2];
        Config.documents.push(_doc);
      }
    } catch (e) {
      $log.error("failed to load kylin web info");
    }
  }

  this.isExternalAclEnabled = function() {
    var status = this.getProperty("kylin.server.external-acl-provider").trim();
    if (status == '') {
      return false;
    }
    return true;
  }

<<<<<<< HEAD
  this.isAdminExportAllowed = function(){
    var status = this.getProperty("kylin.web.export-allow-admin").trim();
    if(status!=='false'){
      return true;
    }
    return false;
  }

  this.isNonAdminExportAllowed = function(){
    var status = this.getProperty("kylin.web.export-allow-other").trim();
    if(status!=='false'){
      return true;
    }
    return false;
  }

=======
  this.getHiddenMeasures = function() {
    var hide_measures = this.getProperty("kylin.web.hide-measures").replace(/\s/g,"").toUpperCase();
    return hide_measures.split(",")
  }

  this.getQueryTimeout = function () {
    var queryTimeout = parseInt(this.getProperty("kylin.web.query-timeout"));
    if (isNaN(queryTimeout)) {
       queryTimeout = 300000;
    }
    return queryTimeout;
  }

  this.isInitialized = function() {
    return angular.isString(_config);
  }  
>>>>>>> 5f2eff68
});
<|MERGE_RESOLUTION|>--- conflicted
+++ resolved
@@ -114,8 +114,7 @@
     }
     return true;
   }
-
-<<<<<<< HEAD
+  
   this.isAdminExportAllowed = function(){
     var status = this.getProperty("kylin.web.export-allow-admin").trim();
     if(status!=='false'){
@@ -131,8 +130,7 @@
     }
     return false;
   }
-
-=======
+  
   this.getHiddenMeasures = function() {
     var hide_measures = this.getProperty("kylin.web.hide-measures").replace(/\s/g,"").toUpperCase();
     return hide_measures.split(",")
@@ -148,6 +146,5 @@
 
   this.isInitialized = function() {
     return angular.isString(_config);
-  }  
->>>>>>> 5f2eff68
+  }
 });

--- conflicted
+++ resolved
@@ -22,11 +22,7 @@
     <parent>
         <groupId>org.apache.kylin</groupId>
         <artifactId>kylin</artifactId>
-<<<<<<< HEAD
-        <version>1.1.1-incubating</version>
-=======
         <version>1.2</version>
->>>>>>> 0fc9be51
     </parent>
 
     <artifactId>kylin-job</artifactId>

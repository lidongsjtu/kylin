--- conflicted
+++ resolved
@@ -76,11 +76,7 @@
         // initial segment
         CubeSegment segment = cubeManager.allocateSegments(cube, RealizationBuildTypeEnum.BUILD, 0, dateEnd).get(0);
 
-<<<<<<< HEAD
-        JobInstance jobInstance = jobManager.createJob(cubeName, segment.getName(), UUID.randomUUID().toString(), RealizationBuildTypeEnum.BUILD);
-=======
-        JobInstance jobInstance = jobManager.createJob(cubeName, segment.getName(), UUID.randomUUID().toString(), CubeBuildTypeEnum.BUILD,"KylinTest");
->>>>>>> 32f8158a
+        JobInstance jobInstance = jobManager.createJob(cubeName, segment.getName(), UUID.randomUUID().toString(), RealizationBuildTypeEnum.BUILD, null);
 
         String actual = JsonUtil.writeValueAsIndentString(jobInstance);
         System.out.println(actual);
@@ -155,11 +151,7 @@
         // initial segment
         CubeSegment segment = CubeManager.getInstance(this.getTestConfig()).allocateSegments(cube, RealizationBuildTypeEnum.MERGE, 1384240200000L, 1386835200000L).get(0);
 
-<<<<<<< HEAD
-        JobInstance jobInstance = jobManager.createJob(cubeName, segment.getName(), UUID.randomUUID().toString(), RealizationBuildTypeEnum.MERGE);
-=======
-        JobInstance jobInstance = jobManager.createJob(cubeName, segment.getName(), UUID.randomUUID().toString(), CubeBuildTypeEnum.MERGE,"KylinTest");
->>>>>>> 32f8158a
+        JobInstance jobInstance = jobManager.createJob(cubeName, segment.getName(), UUID.randomUUID().toString(), RealizationBuildTypeEnum.MERGE, null);
 
         String actual = JsonUtil.writeValueAsIndentString(jobInstance);
         System.out.println(actual);

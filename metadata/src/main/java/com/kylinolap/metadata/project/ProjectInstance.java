/*
 * Copyright 2013-2014 eBay Software Foundation
 *
 * Licensed under the Apache License, Version 2.0 (the "License");
 * you may not use this file except in compliance with the License.
 * You may obtain a copy of the License at
 *
 *   http://www.apache.org/licenses/LICENSE-2.0
 *
 * Unless required by applicable law or agreed to in writing, software
 * distributed under the License is distributed on an "AS IS" BASIS,
 * WITHOUT WARRANTIES OR CONDITIONS OF ANY KIND, either express or implied.
 * See the License for the specific language governing permissions and
 * limitations under the License.
 */
package com.kylinolap.metadata.project;

import com.fasterxml.jackson.annotation.JsonAutoDetect;
import com.fasterxml.jackson.annotation.JsonAutoDetect.Visibility;
import com.fasterxml.jackson.annotation.JsonProperty;
import com.google.common.base.Predicate;
import com.google.common.collect.ImmutableList;
import com.google.common.collect.Iterables;
import com.google.common.collect.Lists;
import com.kylinolap.common.persistence.ResourceStore;
import com.kylinolap.common.persistence.RootPersistentEntity;
import com.kylinolap.metadata.realization.RealizationType;

import javax.annotation.Nullable;
import java.util.ArrayList;
import java.util.List;
import java.util.Set;
import java.util.TreeSet;

/**
 * Project is a concept in Kylin similar to schema in DBMS
 */
@JsonAutoDetect(fieldVisibility = Visibility.NONE, getterVisibility = Visibility.NONE, isGetterVisibility = Visibility.NONE, setterVisibility = Visibility.NONE)
public class ProjectInstance extends RootPersistentEntity {

    public static final String DEFAULT_PROJECT_NAME = "DEFAULT";

    @JsonProperty("name")
    private String name;

    @JsonProperty("tables")
    private Set<String> tables = new TreeSet<String>();

    @JsonProperty("owner")
    private String owner;

    @JsonProperty("status")
    private ProjectStatusEnum status;

    @JsonProperty("create_time")
    private String createTime;

    @JsonProperty("create_time_utc")
    private long createTimeUTC;

    @JsonProperty("last_update_time")
    // FIXME why not RootPersistentEntity.lastModified??
    private String lastUpdateTime;

    @JsonProperty("description")
    private String description;

<<<<<<< HEAD
    @JsonProperty("realizations")
    private List<RealizationEntry> realizationEntries;
=======
    @JsonProperty("datamodels")
    private List<RealizationEntry> realizationEntries = new ArrayList<RealizationEntry>();
>>>>>>> 06fcb582

    public String getResourcePath() {
        return concatResourcePath(name);
    }

    public static String concatResourcePath(String projectName) {
        return ResourceStore.PROJECT_RESOURCE_ROOT + "/" + projectName + ".json";
    }

    public static String getNormalizedProjectName(String project) {
        if (project == null)
            throw new IllegalStateException("Trying to normalized a project name which is null");

        return project.toUpperCase();
    }

    public static ProjectInstance create(String name, String owner, String description, List<RealizationEntry> realizationEntries) {
        ProjectInstance projectInstance = new ProjectInstance();

        projectInstance.updateRandomUuid();
        projectInstance.setName(name);
        projectInstance.setOwner(owner);
        projectInstance.setDescription(description);
        projectInstance.setStatus(ProjectStatusEnum.ENABLED);
        projectInstance.setCreateTimeUTC(System.currentTimeMillis());
        if (realizationEntries != null)
            projectInstance.setRealizationEntries(realizationEntries);
        else
            projectInstance.setRealizationEntries(Lists.<RealizationEntry> newArrayList());

        return projectInstance;
    }

    // ============================================================================

    public ProjectInstance() {
    }

    public String getDescription() {
        return description;
    }

    public void setDescription(String description) {
        this.description = description;
    }

    public ProjectStatusEnum getStatus() {
        return status;
    }

    public void setStatus(ProjectStatusEnum status) {
        this.status = status;
    }

    /**
     * @deprecated use createTimeUTC instead
     * @return
     */
    public String getCreateTime() {
        return createTime;
    }

    public void setCreateTime(String createTime) {
        this.createTime = createTime;
    }

    public long getCreateTimeUTC() {
        return createTimeUTC;
    }

    public void setCreateTimeUTC(long createTimeUTC) {
        this.createTimeUTC = createTimeUTC;
    }

    public String getName() {
        return this.name;
    }

    public void setName(String name) {
        this.name = name;
    }

    public boolean containsRealization(final RealizationType type, final String realization) {
        return Iterables.any(this.realizationEntries, new Predicate<RealizationEntry>() {
            @Override
            public boolean apply(RealizationEntry input) {
                return input.getType() == type && input.getRealization().equalsIgnoreCase(realization);
            }
        });
    }

    public void removeRealization(final RealizationType type, final String realization) {
        Iterables.removeIf(this.realizationEntries, new Predicate<RealizationEntry>() {
            @Override
            public boolean apply(RealizationEntry input) {
                return input.getType() == type && input.getRealization().equalsIgnoreCase(realization);
            }
        });
    }

    public List<RealizationEntry> getRealizationEntries(final RealizationType type) {
        if (type == null)
            return getRealizationEntries();

        return ImmutableList.copyOf(Iterables.filter(realizationEntries, new Predicate<RealizationEntry>() {
            @Override
            public boolean apply(@Nullable RealizationEntry input) {
                return input.getType() == type;
            }
        }));
    }

    public int getRealizationCount(final RealizationType type) {

        if (type == null)
            return this.realizationEntries.size();

        return Iterables.size(Iterables.filter(this.realizationEntries, new Predicate<RealizationEntry>() {
            @Override
            public boolean apply(RealizationEntry input) {
                return input.getType() == type;
            }
        }));
    }

    public void addRealizationEntry(final RealizationType type, final String realizationName) {
        RealizationEntry pdm = new RealizationEntry();
        pdm.setType(type);
        pdm.setRealization(realizationName);
        this.realizationEntries.add(pdm);
    }

    public void setTables(Set<String> tables) {
        this.tables = tables;
    }

    public boolean containsTable(String tableName) {
        return tables.contains(tableName.toUpperCase());
    }

    public void removeTable(String tableName) {
        tables.remove(tableName.toUpperCase());
    }

    public int getTablesCount() {
        return this.getTables().size();
    }

    public void addTable(String tableName) {
        this.getTables().add(tableName.toUpperCase());
    }

    public Set<String> getTables() {
        return tables;
    }

    public String getOwner() {
        return owner;
    }

    public void setOwner(String owner) {
        this.owner = owner;
    }

    public String getLastUpdateTime() {
        return lastUpdateTime;
    }

    public void setLastUpdateTime(String lastUpdateTime) {
        this.lastUpdateTime = lastUpdateTime;
    }

    public void recordUpdateTime(long timeMillis) {
        this.lastUpdateTime = formatTime(timeMillis);
    }

    public List<RealizationEntry> getRealizationEntries() {
        return realizationEntries;
    }

    public void setRealizationEntries(List<RealizationEntry> entries) {
        this.realizationEntries = entries;
    }

    public void init() {
        if (name == null)
            name = ProjectInstance.DEFAULT_PROJECT_NAME;

        if (realizationEntries == null) {
            realizationEntries = new ArrayList<RealizationEntry>();
        }

        if (tables == null)
            tables = new TreeSet<String>();
    }

    @Override
    public String toString() {
        return "ProjectDesc [name=" + name + "]";
    }

}<|MERGE_RESOLUTION|>--- conflicted
+++ resolved
@@ -65,13 +65,8 @@
     @JsonProperty("description")
     private String description;
 
-<<<<<<< HEAD
     @JsonProperty("realizations")
     private List<RealizationEntry> realizationEntries;
-=======
-    @JsonProperty("datamodels")
-    private List<RealizationEntry> realizationEntries = new ArrayList<RealizationEntry>();
->>>>>>> 06fcb582
 
     public String getResourcePath() {
         return concatResourcePath(name);

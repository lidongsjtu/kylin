--- conflicted
+++ resolved
@@ -63,17 +63,11 @@
     else
         beeline_params=${beeline_params/${hive2_url}/${hive2_url}${sample_database}}
     fi
-<<<<<<< HEAD
-    beeline ${hive_conf_properties} ${beeline_params} -f ${KYLIN_HOME}/sample_cube/create_sample_tables.sql  || { exit 1; }
+    
+    beeline ${hive_conf_properties} --hivevar hdfs_tmp_dir=${hdfs_tmp_dir} ${beeline_params} -f ${KYLIN_HOME}/sample_cube/create_sample_tables.sql  || { exit 1; }
 else
     hive ${hive_conf_properties} -e "CREATE DATABASE IF NOT EXISTS "$sample_database
-    hive ${hive_conf_properties} --database $sample_database -f ${KYLIN_HOME}/sample_cube/create_sample_tables.sql  || { exit 1; }
-=======
-    beeline ${beeline_params} --hivevar hdfs_tmp_dir=${hdfs_tmp_dir} -f ${KYLIN_HOME}/sample_cube/create_sample_tables.sql  || { exit 1; }
-else
-    hive -e "CREATE DATABASE IF NOT EXISTS "$sample_database
-    hive --database $sample_database --hivevar hdfs_tmp_dir=${hdfs_tmp_dir} -f ${KYLIN_HOME}/sample_cube/create_sample_tables.sql  || { exit 1; }
->>>>>>> 87fedf75
+    hive ${hive_conf_properties} --hivevar hdfs_tmp_dir=${hdfs_tmp_dir} --database $sample_database -f ${KYLIN_HOME}/sample_cube/create_sample_tables.sql  || { exit 1; }
 fi
 
 echo "Sample hive tables are created successfully; Going to create sample cube..."

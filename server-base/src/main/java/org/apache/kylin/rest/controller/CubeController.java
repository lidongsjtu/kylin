--- conflicted
+++ resolved
@@ -41,15 +41,11 @@
 import org.apache.kylin.cube.cuboid.TreeCuboidScheduler;
 import org.apache.kylin.cube.model.CubeBuildTypeEnum;
 import org.apache.kylin.cube.model.CubeDesc;
-<<<<<<< HEAD
 import org.apache.kylin.cube.model.CubeJoinedFlatTableDesc;
-import org.apache.kylin.dimension.DimensionEncodingFactory;
-=======
 import org.apache.kylin.cube.model.RowKeyColDesc;
 import org.apache.kylin.dimension.DimensionEncodingFactory;
 import org.apache.kylin.engine.EngineFactory;
 import org.apache.kylin.engine.mr.common.CuboidStatsReaderUtil;
->>>>>>> 5f2eff68
 import org.apache.kylin.job.JobInstance;
 import org.apache.kylin.job.JoinedFlatTable;
 import org.apache.kylin.job.exception.JobException;
@@ -68,13 +64,10 @@
 import org.apache.kylin.rest.request.CubeRequest;
 import org.apache.kylin.rest.request.JobBuildRequest;
 import org.apache.kylin.rest.request.JobBuildRequest2;
-<<<<<<< HEAD
-import org.apache.kylin.rest.response.CubeInstanceResponse;
-=======
 import org.apache.kylin.rest.request.JobOptimizeRequest;
 import org.apache.kylin.rest.request.SQLRequest;
+import org.apache.kylin.rest.response.CubeInstanceResponse;
 import org.apache.kylin.rest.response.CuboidTreeResponse;
->>>>>>> 5f2eff68
 import org.apache.kylin.rest.response.EnvelopeResponse;
 import org.apache.kylin.rest.response.GeneralResponse;
 import org.apache.kylin.rest.response.HBaseResponse;
@@ -229,19 +222,7 @@
     @ResponseBody
     public GeneralResponse getSql(@PathVariable String cubeName, @PathVariable String segmentName) {
         CubeInstance cube = cubeService.getCubeManager().getCube(cubeName);
-<<<<<<< HEAD
         IJoinedFlatTableDesc flatTableDesc = new CubeJoinedFlatTableDesc(cube.getDescriptor(), true);
-=======
-        if (cube == null) {
-            throw new InternalErrorException("Cannot find cube " + cubeName);
-        }
-
-        CubeSegment segment = cube.getSegment(segmentName, null);
-        if (segment == null) {
-            throw new InternalErrorException("Cannot find segment " + segmentName);
-        }
-        IJoinedFlatTableDesc flatTableDesc = EngineFactory.getJoinedFlatTableDesc(segment);
->>>>>>> 5f2eff68
         String sql = JoinedFlatTable.generateSelectDataStatement(flatTableDesc);
 
         GeneralResponse response = new GeneralResponse();
@@ -936,7 +917,7 @@
                 + " where " + QueryCubePropertyEnum.CUBE.toString() + " = '" + cubeName + "' " //
                 + "group by " + cuboidColumn;
         sqlRequest.setSql(sql);
-        List<List<String>> orgHitFrequency = queryService.queryWithoutSecure(sqlRequest).getResults();
+        List<List<String>> orgHitFrequency = queryService.doQueryWithCache(sqlRequest).getResults();
         return cubeService.formatQueryCount(orgHitFrequency);
     }
 
@@ -953,7 +934,7 @@
                 + " where " + QueryCubePropertyEnum.CUBE.toString() + " = '" + cubeName + "' " //
                 + "group by " + cuboidSource + ", " + cuboidTarget;
         sqlRequest.setSql(sql);
-        List<List<String>> orgRollingUpCount = queryService.queryWithoutSecure(sqlRequest).getResults();
+        List<List<String>> orgRollingUpCount = queryService.doQueryWithCache(sqlRequest).getResults();
         return cubeService.formatRollingUpCount(orgRollingUpCount);
     }
 
@@ -970,7 +951,7 @@
                 + QueryCubePropertyEnum.IF_MATCH.toString() + " = true " //
                 + "group by " + cuboidSource;
         sqlRequest.setSql(sql);
-        List<List<String>> orgMatchHitFrequency = queryService.queryWithoutSecure(sqlRequest).getResults();
+        List<List<String>> orgMatchHitFrequency = queryService.doQueryWithCache(sqlRequest).getResults();
         return cubeService.formatQueryCount(orgMatchHitFrequency);
     }
 

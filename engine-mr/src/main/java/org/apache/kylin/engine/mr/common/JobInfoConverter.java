--- conflicted
+++ resolved
@@ -70,27 +70,14 @@
             return null;
         }
 
-<<<<<<< HEAD
         CubingJob cubeJob = (CubingJob) job;
-
         CubeInstance cube = CubeManager.getInstance(KylinConfig.getInstanceFromEnv())
                 .getCube(CubingExecutableUtil.getCubeName(cubeJob.getParams()));
 
-        Output output = outputs.get(job.getId());
         final JobInstance result = new JobInstance();
         result.setName(job.getName());
-        if (cube != null) {
-            result.setRelatedCube(cube.getDisplayName());
-        } else {
-            result.setRelatedCube(CubingExecutableUtil.getCubeName(cubeJob.getParams()));
-        }
+        result.setRelatedCube(cube != null ? cube.getDisplayName() : CubingExecutableUtil.getCubeName(cubeJob.getParams()));
         result.setRelatedSegment(CubingExecutableUtil.getSegmentId(cubeJob.getParams()));
-=======
-        final JobInstance result = new JobInstance();
-        result.setName(job.getName());
-        result.setRelatedCube(CubingExecutableUtil.getCubeName(job.getParams()));
-        result.setRelatedSegment(CubingExecutableUtil.getSegmentId(job.getParams()));
->>>>>>> 5f2eff68
         result.setLastModified(output.getLastModified());
         result.setSubmitter(job.getSubmitter());
         result.setUuid(job.getId());
